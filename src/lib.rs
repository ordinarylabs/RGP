/*
Copyright (c) 2024 sean watters

Licensed under the MIT license <LICENSE or https://opensource.org/licenses/MIT>.
This file may not be copied, modified, or distributed except according to those terms.
*/

#![doc = include_str!("../README.md")]

<<<<<<< HEAD
mod interaction;

=======
#[cfg(feature = "multi-thread")]
use rayon::prelude::*;
#[cfg(feature = "multi-thread")]
>>>>>>> 9e239795
use std::sync::mpsc::channel;

use blake2::digest::{FixedOutput, Mac};
use chacha20::{
    cipher::{generic_array::GenericArray, typenum, StreamCipher},
    XChaCha20,
};
use chacha20poly1305::{aead::Aead, AeadCore, XChaCha20Poly1305};
use ed25519_dalek::{Signer, Verifier};
use x25519_dalek::{PublicKey, StaticSecret};

const NONCE_LEN: usize = 24;
const KEY_LEN: usize = 32;
const SIGNATURE_LEN: usize = 64;

/// generates fingerprints and verifying keys for signing.
///
/// ```rust
/// use rgp::generate_fingerprint;
///
/// let (fingerprint, verifier) = generate_fingerprint();
///
/// assert_eq!(fingerprint.len(), 32);
/// assert_eq!(verifier.len(), 32);
/// ```
pub fn generate_fingerprint() -> ([u8; 32], [u8; 32]) {
    let fingerprint = ed25519_dalek::SigningKey::generate(&mut rand_core::OsRng);

    (
        fingerprint.to_bytes(),
        fingerprint.verifying_key().to_bytes(),
    )
}

/// signs content.
#[inline]
fn sign(fingerprint: &[u8; 32], content: &[u8]) -> [u8; 64] {
    let fingerprint = ed25519_dalek::SigningKey::from_bytes(fingerprint);
    let signature = fingerprint.sign(content);

    signature.to_bytes()
}

/// verifies signatures.
#[inline]
fn verify(signature: &[u8; 64], verifier: &[u8; 32], content: &[u8]) -> Result<(), &'static str> {
    let signature = ed25519_dalek::Signature::from_bytes(signature);
    let verifier = match ed25519_dalek::VerifyingKey::from_bytes(verifier) {
        Ok(vk) => vk,
        Err(_) => return Err("failed to convert verifying key"),
    };

    match verifier.verify(content, &signature) {
        Ok(_) => Ok(()),
        Err(_) => return Err("failed to verify signature"),
    }
}

/// generates `Dh` pub/priv key pairs.
///
/// ```rust
/// use rgp::generate_dh_keys;
///
/// let (priv_key, pub_key) = generate_dh_keys();
///
/// assert_eq!(priv_key.len(), 32);
/// assert_eq!(pub_key.len(), 32);
/// ```
pub fn generate_dh_keys() -> ([u8; 32], [u8; 32]) {
    let priv_key = x25519_dalek::StaticSecret::random_from_rng(rand_core::OsRng);
    let pub_key = x25519_dalek::PublicKey::from(&priv_key);

    (*priv_key.as_bytes(), *pub_key.as_bytes())
}

#[inline(always)]
fn usize_to_bytes(num: usize) -> Vec<u8> {
    match num {
        0..=63 => vec![(0 << 6) | num as u8],
        64..=318 => vec![((0 << 6) | 63), (num - 63) as u8],
        319..=65_598 => {
            let mut h = vec![(1 << 6) | 63];
            h.extend_from_slice(&((num - 63) as u16).to_be_bytes());
            h
        }
        65_599..=4_294_967_358 => {
            let mut h = vec![(2 << 6) | 63];
            h.extend_from_slice(&((num - 63) as u32).to_be_bytes());
            h
        }
        _ => {
            let mut h = vec![(3 << 6) | 63];
            h.extend_from_slice(&((num - 63) as u64).to_be_bytes());
            h
        }
    }
}

#[inline(always)]
fn bytes_to_usize(bytes: &[u8]) -> (usize, usize) {
    let num_size = bytes[0];

    if num_size < 64 {
        (1, num_size as usize)
    } else {
        match (num_size >> 6) & 0b11 {
            0 => (2, bytes[1] as usize + 63),
            1 => (
                3,
                u16::from_be_bytes(bytes[1..3].try_into().unwrap()) as usize + 63,
            ),
            2 => (
                5,
                u32::from_be_bytes(bytes[1..5].try_into().unwrap()) as usize + 63,
            ),
            3 => (
                9,
                u64::from_be_bytes(bytes[1..9].try_into().unwrap()) as usize + 63,
            ),
            _ => unreachable!(),
        }
    }
}

#[inline]
fn encrypt_content(
    fingerprint: [u8; 32],
    nonce: &GenericArray<u8, typenum::U24>,
    key: &GenericArray<u8, typenum::U32>,
    content: &mut Vec<u8>,
) -> Result<Vec<u8>, &'static str> {
    use chacha20poly1305::KeyInit;

    let signature = sign(&fingerprint, &content);
    content.extend(signature);

    let content_cipher = XChaCha20Poly1305::new(key);
    match content_cipher.encrypt(nonce, content.as_ref()) {
        Ok(encrypted_content) => Ok(encrypted_content),
        Err(_) => Err("failed to encrypt content"),
    }
}

#[inline]
fn dh_encrypt_keys(
    priv_key: [u8; KEY_LEN],
    pub_keys: &Vec<[u8; KEY_LEN]>,
    nonce: &GenericArray<u8, typenum::U24>,
    content_key: &GenericArray<u8, typenum::U32>,
) -> (Vec<u8>, Vec<u8>) {
    use chacha20::cipher::KeyIvInit;

    let keys_count = pub_keys.len();
    let header = usize_to_bytes(keys_count);

    let priv_key = StaticSecret::from(priv_key);

    let mut keys = vec![0u8; KEY_LEN * keys_count];

    #[cfg(feature = "multi-thread")]
    let chunks = keys.par_chunks_mut(KEY_LEN);
    #[cfg(not(feature = "multi-thread"))]
    let chunks = keys.chunks_mut(KEY_LEN);

    chunks.enumerate().for_each(|(i, chunk)| {
        let shared_secret = priv_key
            .diffie_hellman(&PublicKey::from(pub_keys[i]))
            .to_bytes();

        let mut key_cipher = XChaCha20::new(&shared_secret.into(), nonce);

        let mut buf = content_key.clone();

        key_cipher.apply_keystream(&mut buf);
        chunk[0..KEY_LEN].copy_from_slice(&buf);
    });

    (header, keys)
}

/// encapsulates the parameters and mode for encryption.
pub enum Encrypt<'a> {
    /// generates random content key and encrypts for all
    /// recipients with their respective DH shared secret.
    Dh([u8; KEY_LEN], &'a Vec<[u8; KEY_LEN]>),

    /// hashes the second tuple member, with the first
    /// tuple member as the hash key.
    Hmac([u8; KEY_LEN], [u8; KEY_LEN], usize),

    /// uses the key that is passed in without modification.
    Session([u8; KEY_LEN]),
}

/// signs and encrypts content.
///
/// ```rust
/// # use rgp::{decrypt, extract_components_mut, Components, Decrypt, generate_dh_keys, generate_fingerprint};
/// # let (sender_priv_key, sender_pub_key) = generate_dh_keys();
/// # let (receiver_priv_key, receiver_pub_key) = generate_dh_keys();
/// # let (receiver_priv_key, receiver_pub_key) = generate_dh_keys();
/// # let (hmac_key, hmac_value) = generate_dh_keys();
/// # let (session_key, _) = generate_dh_keys();
/// # let itr = 0;
/// # let (fingerprint, verifier) = generate_fingerprint();
/// #
/// use rgp::{encrypt, Encrypt};
///
/// let content = vec![0u8; 1024];
/// # let content_clone = content.clone();
/// # let recipient_pub_keys = vec![receiver_pub_key];
///
/// // Dh
/// let (mut encrypted_content, content_key) = encrypt(
///     fingerprint,
///     content,
///     Encrypt::Dh(sender_priv_key, &recipient_pub_keys)
/// ).unwrap();
/// # if let Components::Dh(content_key) = extract_components_mut(0, &mut encrypted_content) {
/// #     let (decrypted_content, _) = decrypt(
/// #         Some(&verifier),
/// #         &encrypted_content,
/// #         Decrypt::Dh(content_key, sender_pub_key, receiver_priv_key),
/// #     )
/// #     .unwrap();
/// #
/// #     assert_eq!(decrypted_content, content_clone);
/// # };
///
/// // Hmac
/// # let content = content_clone.clone();
/// let (mut encrypted_content, content_key) = encrypt(
///     fingerprint,
///     content,
///     Encrypt::Hmac(hmac_key, hmac_value, itr)
/// ).unwrap();
/// # if let Components::Hmac(iteration) = extract_components_mut(0, &mut encrypted_content) {
/// #     assert_eq!(iteration, itr);
/// #
/// #     let (decrypted_content, _) = decrypt(
/// #         Some(&verifier),
/// #         &encrypted_content,
/// #         Decrypt::Hmac(hmac_key, hmac_value),
/// #     )
/// #     .unwrap();
/// #
/// #     assert_eq!(decrypted_content, content_clone);
/// # };
///
/// // Session
/// # let content = content_clone.clone();
/// let (mut encrypted_content, content_key) = encrypt(
///     fingerprint,
///     content,
///     Encrypt::Session(session_key)
/// ).unwrap();
/// # if let Components::Session = extract_components_mut(0, &mut encrypted_content) {
/// #     let (decrypted_content, _) = decrypt(
/// #         Some(&verifier),
/// #         &encrypted_content,
/// #         Decrypt::Session(session_key),
/// #     )
/// #     .unwrap();
/// #
/// #     assert_eq!(decrypted_content, content_clone);
/// # };
/// ```
pub fn encrypt(
    fingerprint: [u8; 32],
    mut content: Vec<u8>,
    mode: Encrypt,
) -> Result<(Vec<u8>, [u8; KEY_LEN]), &'static str> {
    let nonce = XChaCha20Poly1305::generate_nonce(&mut rand_core::OsRng);
    let mut out = nonce.to_vec();

    match mode {
        Encrypt::Session(key) => {
            let encrypted_content =
                encrypt_content(fingerprint, &nonce, &key.into(), &mut content)?;
            out.extend(encrypted_content);

            out.push(0);

            Ok((out, key))
        }
        Encrypt::Hmac(hash_key, key, itr) => {
            let key = blake2::Blake2sMac256::new_from_slice(&hash_key)
                .unwrap()
                .chain_update(&key)
                .finalize_fixed();

            let itr_as_bytes = usize_to_bytes(itr);
            out.extend(itr_as_bytes);

            let encrypted_content = encrypt_content(fingerprint, &nonce, &key, &mut content)?;
            out.extend(encrypted_content);

            out.push(1);

            Ok((out, key.into()))
        }
        Encrypt::Dh(priv_key, pub_keys) => {
            use chacha20poly1305::KeyInit;

            let key = XChaCha20Poly1305::generate_key(&mut rand_core::OsRng);

            #[cfg(feature = "multi-thread")]
            let (sender, receiver) = channel();

            #[cfg(feature = "multi-thread")]
            rayon::spawn(move || {
                let encrypted_content = encrypt_content(fingerprint, &nonce, &key, &mut content);
                sender.send(encrypted_content).unwrap();
            });

            let (header, keys) = dh_encrypt_keys(priv_key, pub_keys, &nonce, &key);
            out.extend(header);
            out.extend(keys);

            #[cfg(feature = "multi-thread")]
            let encrypted_content = receiver.recv().unwrap()?;
            #[cfg(not(feature = "multi-thread"))]
            let encrypted_content = encrypt_content(fingerprint, &nonce, &key, &mut content)?;

            out.extend(encrypted_content);

            out.push(2);

            Ok((out, key.into()))
        }
    }
}

/// facilitates mode-specific decryption component extraction.
pub enum Components {
    Session,
    Hmac(usize),
    Dh([u8; KEY_LEN]),
}

/// extract components from encrypted result.
#[inline(always)]
pub fn extract_components(
    position: usize,
    mut encrypted_content: Vec<u8>,
) -> (Components, Vec<u8>) {
    let mode_meta = extract_components_mut(position, &mut encrypted_content);

    (mode_meta, encrypted_content)
}

/// extract components from encrypted result, mutating the content passed in.
pub fn extract_components_mut(position: usize, encrypted_content: &mut Vec<u8>) -> Components {
    let mode = encrypted_content.pop().expect("at least one element");

    match mode {
        2 => {
            let (keys_count_size, keys_count) =
                bytes_to_usize(&encrypted_content[NONCE_LEN..NONCE_LEN + 9]);

            let keys_start = NONCE_LEN + keys_count_size;
            let encrypted_key_start = keys_start + (position as usize * KEY_LEN);

            let encrypted_content_start = keys_start + (keys_count * KEY_LEN);

            let content_key: [u8; KEY_LEN] = encrypted_content
                [encrypted_key_start..encrypted_key_start + KEY_LEN]
                .try_into()
                .unwrap();

            encrypted_content.copy_within(encrypted_content_start.., NONCE_LEN);
            encrypted_content
                .truncate(encrypted_content.len() - keys_count_size - (keys_count * KEY_LEN));

            Components::Dh(content_key)
        }
        1 => {
            let (itr_size, itr) = bytes_to_usize(&encrypted_content[NONCE_LEN..NONCE_LEN + 9]);

            encrypted_content.copy_within(NONCE_LEN + itr_size.., NONCE_LEN);
            encrypted_content.truncate(encrypted_content.len() - itr_size);

            Components::Hmac(itr)
        }
        _ => Components::Session,
    }
}

/// encapsulates the parameters and mode for decryption.
pub enum Decrypt {
    /// encrypted content key, sender pub key, receiver priv key.
    Dh([u8; KEY_LEN], [u8; KEY_LEN], [u8; KEY_LEN]),

    /// hashes the second tuple member, with the first
    /// tuple member as the hash key.
    Hmac([u8; KEY_LEN], [u8; KEY_LEN]),

    /// uses the key that is passed in without modification.
    Session([u8; KEY_LEN]),
}

/// decrypts and verifies content.
///
/// ```rust
/// # use rgp::{encrypt, generate_dh_keys, generate_fingerprint, Encrypt};
/// # let (sender_priv_key, sender_pub_key) = generate_dh_keys();
/// # let (receiver_priv_key, receiver_pub_key) = generate_dh_keys();
/// # let (hmac_key, hmac_value) = generate_dh_keys();
/// # let (session_key, _) = generate_dh_keys();
/// # let (fingerprint, verifier) = generate_fingerprint();
/// # let content = vec![0u8; 1024];
/// # let pub_keys = vec![receiver_pub_key];
/// # let (mut encrypted_content, _) = encrypt(fingerprint, content.clone(), Encrypt::Dh(sender_priv_key, &pub_keys)).unwrap();
/// #
/// use rgp::{decrypt, extract_components_mut, Components, Decrypt};
///
/// match extract_components_mut(0, &mut encrypted_content) {
///     Components::Dh(key) => {
///         let (decrypted_content, _) = decrypt(
///             Some(&verifier),
///             &encrypted_content,
///             Decrypt::Dh(key, sender_pub_key, receiver_priv_key),
///         )
///         .unwrap();
/// #       assert_eq!(decrypted_content, content);
///     }
///     Components::Hmac(itr) => {
///         let (decrypted_content, _) = decrypt(
///             Some(&verifier),
///             &encrypted_content,
///             Decrypt::Hmac(hmac_key, hmac_value),
///         )
///         .unwrap();
/// #       assert_eq!(decrypted_content, content);
///     }
///     Components::Session => {
///         let (decrypted_content, _) = decrypt(
///             Some(&verifier),
///             &encrypted_content,
///             Decrypt::Session(session_key),
///         )
///         .unwrap();
/// #       assert_eq!(decrypted_content, content);
///     }
/// };
/// ```
pub fn decrypt(
    verifier: Option<&[u8; 32]>,
    encrypted_content: &[u8],
    mode: Decrypt,
) -> Result<(Vec<u8>, [u8; KEY_LEN]), &'static str> {
    let nonce = &GenericArray::<u8, typenum::U24>::from_slice(&encrypted_content[0..NONCE_LEN]);

    let (content_key, encrypted_content): (GenericArray<u8, typenum::U32>, &[u8]) = match mode {
        Decrypt::Session(key) => (key.into(), &encrypted_content[NONCE_LEN..]),
        Decrypt::Hmac(hash_key, key) => {
            let key = blake2::Blake2sMac256::new_from_slice(&hash_key)
                .unwrap()
                .chain_update(&key)
                .finalize_fixed();

            (key, &encrypted_content[NONCE_LEN..])
        }
        Decrypt::Dh(mut content_key, pub_key, priv_key) => {
            let priv_key = StaticSecret::from(priv_key);
            let shared_secret = priv_key.diffie_hellman(&pub_key.into()).to_bytes();

            let mut key_cipher = {
                use chacha20::cipher::KeyIvInit;
                XChaCha20::new(&shared_secret.into(), nonce)
            };

            key_cipher.apply_keystream(&mut content_key);

            let content_key = GenericArray::from(content_key);

            (content_key, &encrypted_content[NONCE_LEN..])
        }
    };

    let content_cipher = {
        use chacha20poly1305::KeyInit;
        XChaCha20Poly1305::new(&content_key)
    };

    match content_cipher.decrypt(nonce, encrypted_content) {
        Ok(mut content) => {
            let signature = content.split_off(content.len() - SIGNATURE_LEN);

            match verifier {
                Some(verifier) => {
                    let signature_as_bytes: [u8; SIGNATURE_LEN] = match signature.try_into() {
                        Ok(v) => v,
                        Err(_) => return Err("failed to convert signature to bytes"),
                    };

                    verify(&signature_as_bytes, verifier, &content)?;
                    Ok((content, content_key.into()))
                }
                None => Ok((content, content_key.into())),
            }
        }
        Err(_) => return Err("failed to decrypt content"),
    }
}<|MERGE_RESOLUTION|>--- conflicted
+++ resolved
@@ -7,14 +7,11 @@
 
 #![doc = include_str!("../README.md")]
 
-<<<<<<< HEAD
 mod interaction;
 
-=======
 #[cfg(feature = "multi-thread")]
 use rayon::prelude::*;
 #[cfg(feature = "multi-thread")]
->>>>>>> 9e239795
 use std::sync::mpsc::channel;
 
 use blake2::digest::{FixedOutput, Mac};
