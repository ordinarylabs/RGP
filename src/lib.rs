--- conflicted
+++ resolved
@@ -7,11 +7,8 @@
 
 #![doc = include_str!("../README.md")]
 
-<<<<<<< HEAD
 mod storage;
 
-/// for signing/verifying content.
-=======
 use std::sync::mpsc::channel;
 
 use blake2::digest::{FixedOutput, Mac};
@@ -28,7 +25,6 @@
 const SIGNATURE_LEN: usize = 64;
 
 /// generates fingerprints and verifying keys for signing.
->>>>>>> 5e713bb9
 ///
 /// ```rust
 /// let (fingerprint, verifying_key) = rgp::generate_fingerprint();
