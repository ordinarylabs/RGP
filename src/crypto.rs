/*
Copyright (c) 2024 sean watters

Licensed under the MIT license <LICENSE or https://opensource.org/licenses/MIT>.
This file may not be copied, modified, or distributed except according to those terms.
*/

#[cfg(feature = "multi-thread")]
use rayon::prelude::*;
#[cfg(feature = "multi-thread")]
use std::sync::mpsc::channel;

use std::{
    fs::File,
    io::{BufReader, Read},
};

use blake2::digest::{FixedOutput, Mac};
use chacha20::{
    cipher::{generic_array::GenericArray, typenum, StreamCipher},
    XChaCha20,
};
use chacha20poly1305::{aead::Aead, AeadCore, XChaCha20Poly1305};
use classic_mceliece_rust::{
    decapsulate, encapsulate, keypair as kem_keypair, Ciphertext, PublicKey as KemPublicKey,
    SecretKey as KemSecretKey, CRYPTO_CIPHERTEXTBYTES as KEM_CIPHERTEXT_SIZE,
    CRYPTO_PUBLICKEYBYTES as KEM_PUB_KEY_SIZE, CRYPTO_SECRETKEYBYTES as KEM_SECRET_KEY_SIZE,
};
use ed25519_dalek::{Signer, Verifier};
use x25519_dalek::StaticSecret;

const NONCE_SIZE: usize = 24;
const KEY_SIZE: usize = 32;
const SIGNATURE_SIZE: usize = 64;

/// generates fingerprints and verifying keys for signing.
///
/// ```rust
/// use rgp::generate_fingerprint;
///
/// let (fingerprint, verifier) = generate_fingerprint();
///
/// assert_eq!(fingerprint.len(), 32);
/// assert_eq!(verifier.len(), 32);
/// ```
pub fn generate_fingerprint() -> ([u8; 32], [u8; 32]) {
    let fingerprint = ed25519_dalek::SigningKey::generate(&mut rand_core::OsRng);

    (
        fingerprint.to_bytes(),
        fingerprint.verifying_key().to_bytes(),
    )
}

/// signs content.
#[inline]
fn sign(fingerprint: &[u8; 32], content: &[u8]) -> [u8; 64] {
    let fingerprint = ed25519_dalek::SigningKey::from_bytes(fingerprint);
    let signature = fingerprint.sign(content);

    signature.to_bytes()
}

/// verifies signatures.
#[inline]
fn verify(signature: &[u8; 64], verifier: &[u8; 32], content: &[u8]) -> Result<(), &'static str> {
    let signature = ed25519_dalek::Signature::from_bytes(signature);
    let verifier = match ed25519_dalek::VerifyingKey::from_bytes(verifier) {
        Ok(vk) => vk,
        Err(_) => return Err("failed to convert verifying key"),
    };

    match verifier.verify(content, &signature) {
        Ok(_) => Ok(()),
        Err(_) => return Err("failed to verify signature"),
    }
}

/// generates `Dh` pub/priv key pairs.
///
/// ```rust
/// use rgp::generate_dh_keys;
///
/// let (priv_key, pub_key) = generate_dh_keys();
///
/// assert_eq!(priv_key.len(), 32);
/// assert_eq!(pub_key.len(), 32);
/// ```
pub fn generate_dh_keys() -> ([u8; 32], [u8; 32]) {
    let priv_key = x25519_dalek::StaticSecret::random_from_rng(rand_core::OsRng);
    let pub_key = x25519_dalek::PublicKey::from(&priv_key);

    (*priv_key.as_bytes(), *pub_key.as_bytes())
}

/// generates `Kem` pub/priv key pairs.
///
///```rust
/// use rgp::generate_kem_keys;
///
/// let (secret_key, pub_key) = generate_kem_keys();
///
/// assert_eq!(secret_key.len(), 6492);
/// assert_eq!(pub_key.len(), 261120);
///```
pub fn generate_kem_keys() -> ([u8; KEM_SECRET_KEY_SIZE], [u8; KEM_PUB_KEY_SIZE]) {
    let mut rng = rand::thread_rng();

    let mut public_key_buf = [0u8; KEM_PUB_KEY_SIZE];
    let mut secret_key_buf = [0u8; KEM_SECRET_KEY_SIZE];

    let (pub_key, secret_key) = kem_keypair(&mut public_key_buf, &mut secret_key_buf, &mut rng);

    (*secret_key.as_array(), *pub_key.as_array())
}

#[inline(always)]
fn usize_to_bytes(val: usize) -> (usize, [u8; 9]) {
    let mut out = [0u8; 9];

    if val < 128 {
        out[0] = ((val << 1) | 1) as u8;

        (1, out)
    } else {
        match val {
            128..=256 => {
                out[0] = 0 << 2;
                out[1] = val as u8;

                (2, out)
            }
            257..=65_535 => {
                out[0] = 1 << 2;
                out[1..3].copy_from_slice(&(val as u16).to_be_bytes());

                (3, out)
            }
            65_536..=4_294_967_295 => {
                out[0] = 2 << 2;
                out[1..5].copy_from_slice(&(val as u32).to_be_bytes());

                (5, out)
            }
            _ => {
                out[0] = 3 << 2;
                out[1..9].copy_from_slice(&(val as u64).to_be_bytes());

                (9, out)
            }
        }
    }
}

#[inline(always)]
fn bytes_to_usize(bytes: &[u8]) -> (usize, usize) {
    let first_byte = bytes[0];

    if (first_byte & 0b00000001) != 0 {
        (1, (first_byte >> 1) as usize)
    } else {
        match (first_byte >> 2) & 0b00000011 {
            0 => (2, bytes[1] as usize),
            1 => (
                3,
                u16::from_be_bytes(bytes[1..3].try_into().unwrap()) as usize,
            ),
            2 => (
                5,
                u32::from_be_bytes(bytes[1..5].try_into().unwrap()) as usize,
            ),
            3 => (
                9,
                u64::from_be_bytes(bytes[1..9].try_into().unwrap()) as usize,
            ),
            _ => unreachable!(),
        }
    }
}

#[inline]
fn encrypt_content(
    fingerprint: [u8; 32],
    nonce: &GenericArray<u8, typenum::U24>,
    key: &GenericArray<u8, typenum::U32>,
    content: &mut Vec<u8>,
) -> Result<Vec<u8>, &'static str> {
    use chacha20poly1305::KeyInit;

    let signature = sign(&fingerprint, &content);
    content.extend(signature);

    let content_cipher = XChaCha20Poly1305::new(key);
    match content_cipher.encrypt(nonce, content.as_ref()) {
        Ok(encrypted_content) => Ok(encrypted_content),
        Err(_) => Err("failed to encrypt content"),
    }
}

#[inline]
fn dh_encrypt_keys(
    priv_key: [u8; KEY_SIZE],
    pub_keys: &Vec<[u8; KEY_SIZE]>,
    hmac_key: Option<[u8; KEY_SIZE]>,
    nonce: &GenericArray<u8, typenum::U24>,
    content_key: &GenericArray<u8, typenum::U32>,
) -> ((usize, [u8; 9]), Vec<u8>) {
    use chacha20::cipher::KeyIvInit;

    let keys_count = pub_keys.len();
    let header = usize_to_bytes(keys_count);

    let priv_key = StaticSecret::from(priv_key);

    let mut keys = vec![0u8; KEY_SIZE * keys_count];

    #[cfg(feature = "multi-thread")]
    let chunks = keys.par_chunks_mut(KEY_SIZE);
    #[cfg(not(feature = "multi-thread"))]
    let chunks = keys.chunks_mut(KEY_SIZE);

    chunks.enumerate().for_each(|(i, chunk)| {
        let mut key = GenericArray::from(priv_key.diffie_hellman(&pub_keys[i].into()).to_bytes());

        if let Some(hmac_key) = hmac_key {
            key = blake2::Blake2sMac256::new_from_slice(&hmac_key)
                .unwrap()
                .chain_update(&key)
                .finalize_fixed();
        }

        let mut key_cipher = XChaCha20::new(&key, nonce);

        let mut content_key = content_key.clone();
        key_cipher.apply_keystream(&mut content_key);

        chunk[0..KEY_SIZE].copy_from_slice(&content_key);
    });

    (header, keys)
}

/// for reading a large volume of McEliece public keys
pub struct KemKeyReader<R: Read> {
    pub reader: BufReader<R>,

    /// for Kem + Dh hybrid
    pub dh_priv_key: Option<[u8; KEY_SIZE]>,
}

impl<R: Read> KemKeyReader<R> {
    /// public key reader with a buffer size of 261120.
    ///
    /// for files that contain only McEliece public keys all in one line.
    pub fn new(source: R) -> Self {
        KemKeyReader {
            reader: BufReader::with_capacity(KEM_PUB_KEY_SIZE, source),
            dh_priv_key: None,
        }
    }

    /// public key reader with a buffer size of 261120 + 32.
    ///
    /// for files that contain McEliece public paired with their
    /// Diffie-Hellman counterparts (i.e Vec<...[u8; ...mc_pub, ...dh_pub]>)
    pub fn new_dh_hybrid(dh_priv_key: [u8; KEY_SIZE], source: R) -> Self {
        KemKeyReader {
            reader: BufReader::with_capacity(KEM_PUB_KEY_SIZE + KEY_SIZE, source),
            dh_priv_key: Some(dh_priv_key),
        }
    }
}

#[inline]
fn kem_encrypt_keys<R: Read>(
    key_reader: &mut KemKeyReader<R>,
    nonce: &GenericArray<u8, typenum::U24>,
    content_key: &GenericArray<u8, typenum::U32>,
) -> (Vec<u8>, Vec<u8>) {
    use chacha20::cipher::KeyIvInit;

    let mut rng = rand::thread_rng();

    let mut key_pos = 0;
    let mut out = vec![];

    // Kem + Dh hybrid
    if let Some(dh_priv_key) = key_reader.dh_priv_key {
        let dh_priv_key = StaticSecret::from(dh_priv_key);

        let mut buf = [0u8; KEM_PUB_KEY_SIZE + KEY_SIZE];

        while let Ok(_) = key_reader.reader.read_exact(&mut buf) {
            let kem_pub_key = buf[0..KEM_PUB_KEY_SIZE].try_into().unwrap();
            let kem_pub_key = KemPublicKey::from(&kem_pub_key);

            let mut kem_shared_secret_buf = [0u8; KEY_SIZE];
            let (kem_ciphertext, kem_shared_secret) =
                encapsulate(&kem_pub_key, &mut kem_shared_secret_buf, &mut rng);

            let mut key = GenericArray::from(*kem_shared_secret.as_array());

            let dh_pub_key: [u8; KEY_SIZE] = buf[KEM_PUB_KEY_SIZE..KEM_PUB_KEY_SIZE + KEY_SIZE]
                .try_into()
                .unwrap();
            let dh_shared_secret = dh_priv_key.diffie_hellman(&dh_pub_key.into()).to_bytes();

            // HMAC the KEM shared secret with the Diffie-Hellman shared secret
            key = blake2::Blake2sMac256::new_from_slice(&dh_shared_secret)
                .unwrap()
                .chain_update(&key)
                .finalize_fixed();

            let mut key_cipher = XChaCha20::new(&key, nonce);

            let mut content_key = content_key.clone();
            key_cipher.apply_keystream(&mut content_key);

            out.extend(content_key);
            out.extend(kem_ciphertext.as_array());

            key_pos += 1;
        }
    } else {
        // raw Kem

        let mut buf = [0u8; KEM_PUB_KEY_SIZE];

        while let Ok(_) = key_reader.reader.read_exact(&mut buf) {
            let kem_pub_key = KemPublicKey::from(&buf);

            let mut kem_shared_secret_buf = [0u8; KEY_SIZE];
            let (kem_ciphertext, kem_shared_secret) =
                encapsulate(&kem_pub_key, &mut kem_shared_secret_buf, &mut rng);

            let key = GenericArray::from(*kem_shared_secret.as_array());

            let mut key_cipher = XChaCha20::new(&key, nonce);

            let mut content_key = content_key.clone();
            key_cipher.apply_keystream(&mut content_key);

            out.extend(content_key);
            out.extend(kem_ciphertext.as_array());

            key_pos += 1;
        }
    }

    let header = usize_to_bytes(key_pos);

    (header, out)
}

/// encapsulates the parameters and mode for encryption.
pub enum Encrypt<'a, R: Read = File> {
    /// generates random content key and encrypts for all
    /// recipients with their respective Diffie-Hellman shared secret.
    Dh(
        /// sender private key
        [u8; KEY_SIZE],
        /// recipient public keys
        &'a Vec<[u8; KEY_SIZE]>,
        /// optional HMAC key
        Option<[u8; KEY_SIZE]>,
    ),

    /// hashes the second tuple member, with the first
    /// tuple member as the HMAC key.
    Hmac(
        /// HMAC key
        [u8; KEY_SIZE],
        /// HMAC value
        [u8; KEY_SIZE],
        /// iteration
        usize,
    ),

    /// uses the key that is passed in without modification.
    Session(
        /// session key
        [u8; KEY_SIZE],
        /// with key gen
        bool,
    ),

    /// uses key encapsulation to encrypt a copy of the
    /// a one-time generated content key for each recipient.
    Kem(
        /// recipient KEM public keys reader
        KemKeyReader<R>,
    ),
}

/// signs and encrypts content.
///
/// ```rust
/// # use rgp::{decrypt, extract_components_mut, Components, Decrypt, generate_dh_keys, generate_fingerprint};
/// # let (sender_priv_key, sender_pub_key) = generate_dh_keys();
/// # let (receiver_priv_key, receiver_pub_key) = generate_dh_keys();
/// # let (receiver_priv_key, receiver_pub_key) = generate_dh_keys();
/// # let (hmac_key, hmac_value) = generate_dh_keys();
/// # let (session_key, _) = generate_dh_keys();
/// # let itr = 0;
/// # let (fingerprint, verifier) = generate_fingerprint();
/// #
/// use rgp::{encrypt, Encrypt};
///
/// let content = vec![0u8; 1024];
/// # let content_clone = content.clone();
/// # let recipient_pub_keys = vec![receiver_pub_key];
///
/// // Dh
/// let (mut encrypted_content, content_key) = encrypt(
///     fingerprint,
///     content,
///     Encrypt::Dh(sender_priv_key, &recipient_pub_keys, None)
/// ).unwrap();
/// # if let Components::Dh(encrypted_key, _) = extract_components_mut(0, &mut encrypted_content) {
/// #     let (decrypted_content, _) = decrypt(
/// #         Some(&verifier),
/// #         &encrypted_content,
/// #         Decrypt::Dh(encrypted_key, sender_pub_key, receiver_priv_key, None),
/// #     ).unwrap();
/// #
/// #     assert_eq!(decrypted_content, content_clone);
/// # };
///
/// // Hmac
/// # let content = content_clone.clone();
/// let (mut encrypted_content, content_key) = encrypt(
///     fingerprint,
///     content,
///     Encrypt::Hmac(hmac_key, hmac_value, itr)
/// ).unwrap();
/// # if let Components::Hmac(iteration) = extract_components_mut(0, &mut encrypted_content) {
/// #     assert_eq!(iteration, itr);
/// #
/// #     let (decrypted_content, _) = decrypt(
/// #         Some(&verifier),
/// #         &encrypted_content,
/// #         Decrypt::Hmac(hmac_key, hmac_value),
/// #     ).unwrap();
/// #
/// #     assert_eq!(decrypted_content, content_clone);
/// # };
///
/// // Session
/// # let content = content_clone.clone();
/// let (mut encrypted_content, content_key) = encrypt(
///     fingerprint,
///     content,
///     Encrypt::Session(session_key, false)
/// ).unwrap();
/// # if let Components::Session(encrypted_key) = extract_components_mut(0, &mut encrypted_content) {
/// #     let (decrypted_content, _) = decrypt(
/// #         Some(&verifier),
/// #         &encrypted_content,
/// #         Decrypt::Session(session_key, encrypted_key),
/// #     ).unwrap();
/// #
/// #     assert_eq!(decrypted_content, content_clone);
/// # };
/// ```
pub fn encrypt(
    fingerprint: [u8; 32],
    mut content: Vec<u8>,
    mode: Encrypt,
) -> Result<(Vec<u8>, [u8; KEY_SIZE]), &'static str> {
    let nonce = XChaCha20Poly1305::generate_nonce(&mut rand_core::OsRng);
    let mut out = nonce.to_vec();

    match mode {
        Encrypt::Session(session_key, with_key_gen) => {
            if with_key_gen {
                let content_key = {
                    use chacha20poly1305::KeyInit;
                    XChaCha20Poly1305::generate_key(&mut rand_core::OsRng)
                };

                let mut key_cipher = {
                    use chacha20::cipher::KeyIvInit;
                    XChaCha20::new(&session_key.into(), &nonce)
                };

                let encrypted_content =
                    encrypt_content(fingerprint, &nonce, &content_key, &mut content)?;

                let mut encrypted_key = content_key.clone();
                key_cipher.apply_keystream(&mut encrypted_key);

                out.extend(encrypted_key);
                out.extend(encrypted_content);

                out.push(3);

                Ok((out, content_key.into()))
            } else {
                let encrypted_content =
                    encrypt_content(fingerprint, &nonce, &session_key.into(), &mut content)?;
                out.extend(encrypted_content);

                out.push(0);

                Ok((out, session_key))
            }
        }
        Encrypt::Hmac(hash_key, key, itr) => {
            let key = blake2::Blake2sMac256::new_from_slice(&hash_key)
                .unwrap()
                .chain_update(&key)
                .finalize_fixed();

            let (size, bytes) = usize_to_bytes(itr);
            out.extend_from_slice(&bytes[..size]);

            let encrypted_content = encrypt_content(fingerprint, &nonce, &key, &mut content)?;
            out.extend(encrypted_content);

            out.push(1);

            Ok((out, key.into()))
        }
        Encrypt::Dh(priv_key, pub_keys, hmac_key) => {
            use chacha20poly1305::KeyInit;
            let key = XChaCha20Poly1305::generate_key(&mut rand_core::OsRng);

            #[cfg(feature = "multi-thread")]
            let (sender, receiver) = channel();

            #[cfg(feature = "multi-thread")]
            rayon::spawn(move || {
                let encrypted_content = encrypt_content(fingerprint, &nonce, &key, &mut content);
                sender.send(encrypted_content).unwrap();
            });

            let (header, keys) = dh_encrypt_keys(priv_key, pub_keys, hmac_key, &nonce, &key);
            out.extend(header);
            out.extend(keys);

            #[cfg(feature = "multi-thread")]
            let encrypted_content = receiver.recv().unwrap()?;
            #[cfg(not(feature = "multi-thread"))]
            let encrypted_content = encrypt_content(fingerprint, &nonce, &key, &mut content)?;

            out.extend(encrypted_content);

            out.push(if hmac_key.is_some() { 4 } else { 2 });

            Ok((out, key.into()))
        }
        Encrypt::Kem(mut key_reader) => {
            use chacha20poly1305::KeyInit;
            let key = XChaCha20Poly1305::generate_key(&mut rand_core::OsRng);

            #[cfg(feature = "multi-thread")]
            let (sender, receiver) = channel();

            #[cfg(feature = "multi-thread")]
            rayon::spawn(move || {
                let encrypted_content = encrypt_content(fingerprint, &nonce, &key, &mut content);
                sender.send(encrypted_content).unwrap();
            });

<<<<<<< HEAD
            let (header, keys) = kem_encrypt_keys(&mut key_reader, &nonce, &key);
            out.extend(header);
=======
            let ((size, bytes), keys) = dh_encrypt_keys(priv_key, pub_keys, &nonce, &key);
            out.extend_from_slice(&bytes[..size]);
>>>>>>> a421a042
            out.extend(keys);

            #[cfg(feature = "multi-thread")]
            let encrypted_content = receiver.recv().unwrap()?;
            #[cfg(not(feature = "multi-thread"))]
            let encrypted_content = encrypt_content(fingerprint, &nonce, &key, &mut content)?;

            out.extend(encrypted_content);

            out.push(if key_reader.dh_priv_key.is_some() {
                6
            } else {
                5
            });

            Ok((out, key.into()))
        }
    }
}

/// facilitates mode-specific decryption component extraction.
#[derive(Debug)]
pub enum Components {
    Session(
        /// optional encrypted key
        Option<[u8; KEY_SIZE]>,
    ),
    Hmac(
        /// iteration
        usize,
    ),
    Dh(
        /// encrypted key
        [u8; KEY_SIZE],
        /// whether it was used with HMAC
        bool,
    ),
    Kem(
        /// encrypted key
        [u8; KEY_SIZE],
        /// KEM ciphertext
        [u8; KEM_CIPHERTEXT_SIZE],
        /// whether it was Dh hybrid
        bool,
    ),
}

/// extract components from encrypted result.
///
/// ```rust
/// # use rgp::{encrypt, generate_dh_keys, generate_fingerprint, Encrypt};
/// # let (fingerprint, verifier) = generate_fingerprint();
/// # let (session_key, _) = generate_dh_keys();
/// # let content = vec![0u8; 1024];
/// # let (encrypted_content, _) = encrypt(fingerprint, content.clone(), Encrypt::Session(session_key, false)).unwrap();
/// #
/// use rgp::{extract_components, Components};
///
/// let (components, encrypted_content) = extract_components(0, encrypted_content);
///
/// match components {
///     Components::Session(encrypted_key) => { /* decrypt for session */ }
///     Components::Hmac(itr) => { /* decrypt for HMAC */ }
///     Components::Dh(encrypted_key, with_hmac) => { /* decrypt for diffie-hellman */ }
///     Components::Kem(encrypted_key, ciphertext, is_hybrid) => { /* decrypt for KEM */ }
/// };
/// ```
#[inline(always)]
pub fn extract_components(
    position: usize,
    mut encrypted_content: Vec<u8>,
) -> (Components, Vec<u8>) {
    let mode_meta = extract_components_mut(position, &mut encrypted_content);

    (mode_meta, encrypted_content)
}

/// extract components from encrypted result, mutating the content passed in.
///
/// ```rust
/// # use rgp::{encrypt, generate_dh_keys, generate_fingerprint, Encrypt};
/// # let (fingerprint, verifier) = generate_fingerprint();
/// # let (session_key, _) = generate_dh_keys();
/// # let content = vec![0u8; 1024];
/// # let (mut encrypted_content, _) = encrypt(fingerprint, content.clone(), Encrypt::Session(session_key, false)).unwrap();
/// #
/// use rgp::{extract_components_mut, Components};
///
/// match extract_components_mut(0, &mut encrypted_content) {
///     Components::Session(encrypted_key) => { /* decrypt for session */ }
///     Components::Hmac(itr) => { /* decrypt for HMAC */ }
///     Components::Dh(encrypted_key, with_hmac) => { /* decrypt for diffie-hellman */ }
///     Components::Kem(encrypted_key, ciphertext, is_hybrid) => { /* decrypt for KEM */ }
/// };
/// ```
pub fn extract_components_mut(position: usize, encrypted_content: &mut Vec<u8>) -> Components {
    let mode = encrypted_content.pop().expect("at least one element");

    match mode {
        // Hmac
        1 => {
            let (itr_size, itr) = bytes_to_usize(&encrypted_content[NONCE_SIZE..NONCE_SIZE + 9]);

            encrypted_content.copy_within(NONCE_SIZE + itr_size.., NONCE_SIZE);
            encrypted_content.truncate(encrypted_content.len() - itr_size);

            Components::Hmac(itr)
        }
        // Session with key gen
        3 => {
            let encrypted_key: [u8; KEY_SIZE] = encrypted_content
                [NONCE_SIZE..NONCE_SIZE + KEY_SIZE]
                .try_into()
                .unwrap();

            encrypted_content.copy_within(NONCE_SIZE + KEY_SIZE.., NONCE_SIZE);
            encrypted_content.truncate(encrypted_content.len() - KEY_SIZE);

            Components::Session(Some(encrypted_key))
        }
        // Dh | Dh with HMAC
        2 | 4 => {
            let (keys_count_size, keys_count) =
                bytes_to_usize(&encrypted_content[NONCE_SIZE..NONCE_SIZE + 9]);

            let keys_start = NONCE_SIZE + keys_count_size;
            let encrypted_key_start = keys_start + (position as usize * KEY_SIZE);

            let content_key: [u8; KEY_SIZE] = encrypted_content
                [encrypted_key_start..encrypted_key_start + KEY_SIZE]
                .try_into()
                .unwrap();

            let encrypted_content_start = keys_start + (keys_count * KEY_SIZE);

            encrypted_content.copy_within(encrypted_content_start.., NONCE_SIZE);
            encrypted_content
                .truncate(encrypted_content.len() - keys_count_size - (keys_count * KEY_SIZE));

            Components::Dh(content_key, mode == 3)
        }
        // Kem
        5 | 6 => {
            let (keys_count_size, keys_count) =
                bytes_to_usize(&encrypted_content[NONCE_SIZE..NONCE_SIZE + 9]);

            let keys_start = NONCE_SIZE + keys_count_size;
            let encrypted_key_start =
                keys_start + (position as usize * (KEY_SIZE + KEM_CIPHERTEXT_SIZE));

            let content_key: [u8; KEY_SIZE] = encrypted_content
                [encrypted_key_start..encrypted_key_start + KEY_SIZE]
                .try_into()
                .unwrap();

            let ciphertext: [u8; KEM_CIPHERTEXT_SIZE] = encrypted_content[encrypted_key_start
                + KEY_SIZE
                ..encrypted_key_start + (KEY_SIZE + KEM_CIPHERTEXT_SIZE)]
                .try_into()
                .unwrap();

            let encrypted_content_start =
                keys_start + (keys_count * (KEY_SIZE + KEM_CIPHERTEXT_SIZE));

            encrypted_content.copy_within(encrypted_content_start.., NONCE_SIZE);
            encrypted_content.truncate(
                encrypted_content.len()
                    - keys_count_size
                    - (keys_count * (KEY_SIZE + KEM_CIPHERTEXT_SIZE)),
            );

            Components::Kem(content_key, ciphertext, mode == 6)
        }
        // Session
        _ => Components::Session(None),
    }
}

/// encapsulates the parameters and mode for decryption.
pub enum Decrypt {
    /// generates shared secret to decrypt content key.
    Dh(
        /// encrypted content key
        [u8; KEY_SIZE],
        /// sender pub key
        [u8; KEY_SIZE],
        /// recipient priv key
        [u8; KEY_SIZE],
        /// HMAC key
        Option<[u8; KEY_SIZE]>,
    ),

    /// hashes the second tuple member, with the first
    /// tuple member as the hash key.
    Hmac(
        /// HMAC key
        [u8; KEY_SIZE],
        /// HMAC value
        [u8; KEY_SIZE],
    ),

    /// uses the key that is passed in without modification.
    Session(
        /// session key
        [u8; KEY_SIZE],
        /// optional encrypted key
        Option<[u8; KEY_SIZE]>,
    ),

    /// decapsulate ciphertext to decrypt content key.
    Kem(
        /// encrypted key
        [u8; KEY_SIZE],
        /// KEM ciphertext
        [u8; KEM_CIPHERTEXT_SIZE],
        /// KEM secret key
        [u8; KEM_SECRET_KEY_SIZE],
        /// optional Dh sender pub key, and recipient priv key
        Option<([u8; KEY_SIZE], [u8; KEY_SIZE])>,
    ),
}

/// decrypts and verifies content.
///
/// ```rust
/// # use rgp::{encrypt, generate_dh_keys, generate_fingerprint, generate_kem_keys, Encrypt};
/// # let (sender_priv_key, sender_pub_key) = generate_dh_keys();
/// # let (receiver_priv_key, receiver_pub_key) = generate_dh_keys();
/// # let (hmac_key, hmac_value) = generate_dh_keys();
/// # let (session_key, _) = generate_dh_keys();
/// # let (kem_secret_key, kem_pub_key) = generate_kem_keys();
/// # let (fingerprint, verifier) = generate_fingerprint();
/// # let content = vec![0u8; 1024];
/// # let pub_keys = vec![receiver_pub_key];
/// # let (mut encrypted_content, _) = encrypt(fingerprint, content.clone(), Encrypt::Dh(sender_priv_key, &pub_keys, None)).unwrap();
/// #
/// use rgp::{decrypt, extract_components_mut, Components, Decrypt};
///
/// match extract_components_mut(0, &mut encrypted_content) {
///     Components::Dh(encrypted_key, with_hmac) => {
///         let (decrypted_content, _) = decrypt(
///             Some(&verifier),
///             &encrypted_content,
///             Decrypt::Dh(encrypted_key, sender_pub_key, receiver_priv_key, None),
///         ).unwrap();
/// #       assert_eq!(decrypted_content, content);
///     }
///     Components::Hmac(itr) => {
///         let (decrypted_content, _) = decrypt(
///             Some(&verifier),
///             &encrypted_content,
///             Decrypt::Hmac(hmac_key, hmac_value),
///         ).unwrap();
/// #       assert_eq!(decrypted_content, content);
///     }
///     Components::Session(encrypted_key) => {
///         let (decrypted_content, _) = decrypt(
///             Some(&verifier),
///             &encrypted_content,
///             Decrypt::Session(session_key, encrypted_key),
///         ).unwrap();
/// #       assert_eq!(decrypted_content, content);
///     }
///     Components::Kem(encrypted_key, ciphertext, is_hybrid) => {
///         let (decrypted_content, _) = decrypt(
///             Some(&verifier),
///             &encrypted_content,
///             Decrypt::Kem(encrypted_key, ciphertext, kem_secret_key, None),
///         ).unwrap();
/// #       assert_eq!(decrypted_content, content);
///     }
/// };
/// ```
pub fn decrypt(
    verifier: Option<&[u8; 32]>,
    encrypted_content: &[u8],
    mode: Decrypt,
) -> Result<(Vec<u8>, [u8; KEY_SIZE]), &'static str> {
    let nonce = &GenericArray::<u8, typenum::U24>::from_slice(&encrypted_content[0..NONCE_SIZE]);

    let (content_key, encrypted_content): (GenericArray<u8, typenum::U32>, &[u8]) = match mode {
        Decrypt::Session(session_key, encrypted_key) => {
            if let Some(mut encrypted_key) = encrypted_key {
                let mut key_cipher = {
                    use chacha20::cipher::KeyIvInit;
                    XChaCha20::new(&session_key.into(), nonce)
                };

                key_cipher.apply_keystream(&mut encrypted_key);

                (encrypted_key.into(), &encrypted_content[NONCE_SIZE..])
            } else {
                (session_key.into(), &encrypted_content[NONCE_SIZE..])
            }
        }
        Decrypt::Hmac(hash_key, key) => {
            let key = blake2::Blake2sMac256::new_from_slice(&hash_key)
                .unwrap()
                .chain_update(&key)
                .finalize_fixed();

            (key, &encrypted_content[NONCE_SIZE..])
        }
        Decrypt::Dh(mut encrypted_key, pub_key, priv_key, hmac_key) => {
            let priv_key = StaticSecret::from(priv_key);
            let mut key = GenericArray::from(priv_key.diffie_hellman(&pub_key.into()).to_bytes());

            if let Some(hmac_key) = hmac_key {
                key = blake2::Blake2sMac256::new_from_slice(&hmac_key)
                    .unwrap()
                    .chain_update(&key)
                    .finalize_fixed()
            }

            let mut key_cipher = {
                use chacha20::cipher::KeyIvInit;
                XChaCha20::new(&key, nonce)
            };

            key_cipher.apply_keystream(&mut encrypted_key);

            (encrypted_key.into(), &encrypted_content[NONCE_SIZE..])
        }
        Decrypt::Kem(mut encrypted_key, ciphertext, mut secret_key, dh_components) => {
            let secret_key = KemSecretKey::from(&mut secret_key);
            let ciphertext = Ciphertext::from(ciphertext);

            let mut kem_shared_secret_buf = [0u8; KEY_SIZE];
            let mut key = GenericArray::from(
                *decapsulate(&ciphertext, &secret_key, &mut kem_shared_secret_buf).as_array(),
            );

            if let Some((pub_key, priv_key)) = dh_components {
                let priv_key = StaticSecret::from(priv_key);
                let shared_secret = priv_key.diffie_hellman(&pub_key.into()).to_bytes();

                // HMAC the KEM shared secret with the Diffie-Hellman shared secret
                key = blake2::Blake2sMac256::new_from_slice(&shared_secret)
                    .unwrap()
                    .chain_update(&key)
                    .finalize_fixed();
            }

            let mut key_cipher = {
                use chacha20::cipher::KeyIvInit;
                XChaCha20::new(&key, nonce)
            };

            key_cipher.apply_keystream(&mut encrypted_key);

            (encrypted_key.into(), &encrypted_content[NONCE_SIZE..])
        }
    };

    let content_cipher = {
        use chacha20poly1305::KeyInit;
        XChaCha20Poly1305::new(&content_key)
    };

    match content_cipher.decrypt(nonce, encrypted_content) {
        Ok(mut content) => {
            let signature = content.split_off(content.len() - SIGNATURE_SIZE);

            match verifier {
                Some(verifier) => {
                    let signature_as_bytes: [u8; SIGNATURE_SIZE] = match signature.try_into() {
                        Ok(v) => v,
                        Err(_) => return Err("failed to convert signature to bytes"),
                    };

                    verify(&signature_as_bytes, verifier, &content)?;
                    Ok((content, content_key.into()))
                }
                None => Ok((content, content_key.into())),
            }
        }
        Err(_) => return Err("failed to decrypt content"),
    }
}<|MERGE_RESOLUTION|>--- conflicted
+++ resolved
@@ -276,7 +276,7 @@
     key_reader: &mut KemKeyReader<R>,
     nonce: &GenericArray<u8, typenum::U24>,
     content_key: &GenericArray<u8, typenum::U32>,
-) -> (Vec<u8>, Vec<u8>) {
+) -> ((usize, [u8; 9]), Vec<u8>) {
     use chacha20::cipher::KeyIvInit;
 
     let mut rng = rand::thread_rng();
@@ -534,8 +534,8 @@
                 sender.send(encrypted_content).unwrap();
             });
 
-            let (header, keys) = dh_encrypt_keys(priv_key, pub_keys, hmac_key, &nonce, &key);
-            out.extend(header);
+            let ((size, bytes), keys) = dh_encrypt_keys(priv_key, pub_keys, hmac_key, &nonce, &key);
+            out.extend_from_slice(&bytes[..size]);
             out.extend(keys);
 
             #[cfg(feature = "multi-thread")]
@@ -562,13 +562,8 @@
                 sender.send(encrypted_content).unwrap();
             });
 
-<<<<<<< HEAD
-            let (header, keys) = kem_encrypt_keys(&mut key_reader, &nonce, &key);
-            out.extend(header);
-=======
-            let ((size, bytes), keys) = dh_encrypt_keys(priv_key, pub_keys, &nonce, &key);
+            let ((size, bytes), keys) = kem_encrypt_keys(&mut key_reader, &nonce, &key);
             out.extend_from_slice(&bytes[..size]);
->>>>>>> a421a042
             out.extend(keys);
 
             #[cfg(feature = "multi-thread")]
