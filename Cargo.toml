# Copyright (c) 2024 sean watters
#
# Licensed under the MIT license <LICENSE or https://opensource.org/license/MIT>.
# This file may not be copied, modified, or distributed except according to those terms.

[package]
authors = ["sean watters <sean@watters.io>"]
description = "Enabling efficient E2EE for large-audience pub/sub."
categories = ["cryptography"]
edition = "2021"
homepage = "https://github.com/seanwatters/rgp"
keywords = ["e2ee", "encryption", "crypto", "security"]
license = "MIT"
name = "rgp"
readme = "README.md"
repository = "https://github.com/seanwatters/rgp"
<<<<<<< HEAD
version = "0.3.0-alpha.1"
=======
version = "0.2.5"
>>>>>>> a421a042

[dependencies]
blake2 = "0.10.6"
chacha20 = "0.9.1"
chacha20poly1305 = "0.10.1"
classic-mceliece-rust = { version = "3.0.0", default-features = false, features = ["mceliece348864"] }
ed25519-dalek = { version = "2.0.0", features = ["rand_core"] }
rand_core = "0.6.4"
rayon = { version = "1.8.1", optional = true }
x25519-dalek = { version =  "2.0.0", features = ["static_secrets"] }

# needed for classic-mceliece-rust
# maybe should add support for `rand_core` feature?
rand = { version = "0.8.5" }

[dev-dependencies]
criterion = { version = "0.5.1", features = ["html_reports"] }

[features]
default = ["multi-thread"]
multi-thread = ["dep:rayon"]

[[bench]]
name = "crypto"
harness = false<|MERGE_RESOLUTION|>--- conflicted
+++ resolved
@@ -14,11 +14,7 @@
 name = "rgp"
 readme = "README.md"
 repository = "https://github.com/seanwatters/rgp"
-<<<<<<< HEAD
-version = "0.3.0-alpha.1"
-=======
-version = "0.2.5"
->>>>>>> a421a042
+version = "0.3.0-alpha.2"
 
 [dependencies]
 blake2 = "0.10.6"
